/*
* The MIT License (MIT)
* 
* Copyright (c) 2012-2014 Fredrik Holmstrom (fredrik.johan.holmstrom@gmail.com)
* 
* Permission is hereby granted, free of charge, to any person obtaining a copy
* of this software and associated documentation files (the "Software"), to deal
* in the Software without restriction, including without limitation the rights
* to use, copy, modify, merge, publish, distribute, sublicense, and/or sell
* copies of the Software, and to permit persons to whom the Software is
* furnished to do so, subject to the following conditions:
* 
* The above copyright notice and this permission notice shall be included in
* all copies or substantial portions of the Software.
* 
* THE SOFTWARE IS PROVIDED "AS IS", WITHOUT WARRANTY OF ANY KIND, EXPRESS OR
* IMPLIED, INCLUDING BUT NOT LIMITED TO THE WARRANTIES OF MERCHANTABILITY,
* FITNESS FOR A PARTICULAR PURPOSE AND NONINFRINGEMENT. IN NO EVENT SHALL THE
* AUTHORS OR COPYRIGHT HOLDERS BE LIABLE FOR ANY CLAIM, DAMAGES OR OTHER
* LIABILITY, WHETHER IN AN ACTION OF CONTRACT, TORT OR OTHERWISE, ARISING FROM,
* OUT OF OR IN CONNECTION WITH THE SOFTWARE OR THE USE OR OTHER DEALINGS IN
* THE SOFTWARE.
*/

using System;

namespace UdpKit {
    public enum UdpReliableRecvResult {
        Old,
        OutOfBounds,
        AlreadyExists,
        Added
    }

    public class UdpReliableBuffer<T> where T : IUdpSequencedObject {
        UdpReliableRecvQueue<T> recv;
        UdpReliableSendQueue<T> send;

        public int SequenceBits {
            get;
            private set;
        }

        public UdpReliableBuffer (uint windowSize) {
            if (windowSize < (1 << 2)) throw new ArgumentException("Must be >= (1 << 2)", "windowSize");
            if (windowSize > (1 << 14)) throw new ArgumentException("Must be <= (1 << 14)", "windowSize");
            if (UdpMath.IsPowerOfTwo(windowSize) == false) throw new ArgumentException("Must be a power of two", "windowSize");

            SequenceBits = UdpMath.HighBit(windowSize) + 2;

            recv = new UdpReliableRecvQueue<T>(SequenceBits);
            send = new UdpReliableSendQueue<T>(SequenceBits);
        }

        public bool Send_TryEnqueue (T value) {
            return send.TryQueueForSending(value);
        }

        public bool Send_TryGetForPacking (out T value) {
            return send.TryGetForPacking(out value);
        }

        public bool Send_TryGetForRemoval (out T value) {
            return send.TryRemoveDelivered(out value);
        }
        
        public void Send_SetIsDelivered (T value) {
		  send.SetIsDelivered(value);
		}

<<<<<<< HEAD
		public void Send_SetSendAgain (T value) {
		  send.SetSendAgain(value);
		}
        
=======
        // added by Erhune
        public void SetIsDelivered(T value)
        {
            send.SetIsDelivered(value);
        }

        // added by Erhune
        public void SetSendAgain(T value)
        {
            send.SetSendAgain(value);
        }

>>>>>>> 8d83f54c
        public bool Recv_TryEnqueue (T value, out UdpReliableRecvResult result) {
            return recv.TryEnqueueForDelivery(value, out result);
        }

        public bool Recv_TryDeliver (out T value) {
            return recv.TryGetForDelivery(out value);
        }
    }
}<|MERGE_RESOLUTION|>--- conflicted
+++ resolved
@@ -68,12 +68,10 @@
 		  send.SetIsDelivered(value);
 		}
 
-<<<<<<< HEAD
 		public void Send_SetSendAgain (T value) {
 		  send.SetSendAgain(value);
 		}
         
-=======
         // added by Erhune
         public void SetIsDelivered(T value)
         {
@@ -86,7 +84,6 @@
             send.SetSendAgain(value);
         }
 
->>>>>>> 8d83f54c
         public bool Recv_TryEnqueue (T value, out UdpReliableRecvResult result) {
             return recv.TryEnqueueForDelivery(value, out result);
         }
